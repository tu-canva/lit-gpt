--- conflicted
+++ resolved
@@ -43,12 +43,8 @@
 micro_batch_size = 1
 gradient_accumulation_iters = batch_size // micro_batch_size
 assert gradient_accumulation_iters > 0
-<<<<<<< HEAD
 max_iters = num_epochs * (train_size // micro_batch_size)
-=======
 max_seq_length = None  # assign value to truncate
-max_iters = 50000  # train dataset size
->>>>>>> 0fd1ff05
 weight_decay = 0.01
 lora_r = 256  # 256
 lora_alpha = 512  # 512
@@ -191,12 +187,9 @@
 ) -> None:
     tokenizer = Tokenizer(checkpoint_dir)
     longest_seq_length, longest_seq_ix = get_longest_seq_length(train_data)
-<<<<<<< HEAD
     val_longest_seq_length, _ = get_longest_seq_length(val_data)
     model.max_seq_length = max(longest_seq_length, val_longest_seq_length) + eval_max_new_tokens
-=======
-    model.max_seq_length = min(longest_seq_length, max_seq_length or float("inf"))
->>>>>>> 0fd1ff05
+    # model.max_seq_length = min(longest_seq_length, max_seq_length or float("inf"))
     fabric.print(
         f"The longest sequence length in the train data is {longest_seq_length}, the model's maximum sequence length is"
         f" {model.max_seq_length} and context length is {model.config.block_size}"
